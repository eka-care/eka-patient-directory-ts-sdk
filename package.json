--- conflicted
+++ resolved
@@ -1,10 +1,6 @@
 {
     "name": "@eka-care/patient-ts-sdk",
-<<<<<<< HEAD
-    "version": "1.0.2",
-=======
-    "version": "1.0.3",
->>>>>>> 0e991d0e
+    "version": "1.0.6",
     "description": "TypeScript SDK for Trinity Patient Profile Management System",
     "main": "dist/index.js",
     "types": "dist/index.d.ts",
